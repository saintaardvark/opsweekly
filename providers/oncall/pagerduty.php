--- conflicted
+++ resolved
@@ -76,10 +76,7 @@
 	    if (count($incidents->incidents) == 0) {
                 continue;
 	    }
-<<<<<<< HEAD
-=======
 	    logline("Incidents on Service ID: " . $sid);
->>>>>>> b851eec7
 	    logline("Total incidents: " . $incidents->total);
 	    logline("Limit in this request: " . $incidents->limit);
 	    logline("Offset: " . $incidents->offset);
